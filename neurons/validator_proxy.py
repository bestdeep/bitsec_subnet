# credit: https://github.com/BitMind-AI/bitmind-subnet
import traceback
from fastapi import FastAPI, HTTPException, Depends, Request
from concurrent.futures import ThreadPoolExecutor
from starlette.concurrency import run_in_threadpool
import bittensor as bt
import uvicorn
import os
import asyncio
import random
import numpy as np
import socket

from bitsec.protocol import prepare_code_synapse, PredictionResponse, Vulnerability, VulnerabilityByMiner
from bitsec.utils.uids import get_random_uids
from bitsec.validator.proxy import ProxyCounter

class ValidatorProxy:
    def __init__(
        self,
        validator,
    ):
        self.validator = validator
        self.get_credentials()
        self.miner_request_counter = {}
        self.dendrite = bt.dendrite(wallet=validator.wallet)
        self.app = FastAPI()
        self.app.add_api_route(
            "/",
            self.healthcheck,
            methods=["GET"],
            dependencies=[Depends(self.get_self)],
        )
        self.app.add_api_route(
            "/validator_proxy",
            self.forward,
            methods=["POST"],
            dependencies=[Depends(self.get_self)],
        )
        self.app.add_api_route(
            "/healthcheck",
            self.healthcheck,
            methods=["GET"],
            dependencies=[Depends(self.get_self)],
        )
        self.app.add_api_route(
            "/metagraph",
            self.get_metagraph,
            methods=["GET"],
            dependencies=[Depends(self.get_self)],
        )

        self.loop = asyncio.get_event_loop()
        self.proxy_counter = ProxyCounter(
            os.path.join(self.validator.config.neuron.full_path, "proxy_counter.json")
        )
        if self.validator.config.proxy.port:
            self.start_server()
            port = self.validator.config.proxy.port
            bt.logging.info(f"Validator proxy server up! Port {port} e.g.\n\tGET http://localhost:{port}/healthcheck\n\tPOST http://localhost:{port}/validator_proxy")

    def get_credentials(self):
        # with httpx.Client(timeout=httpx.Timeout(30)) as client:
        #     response = client.post(
        #         f"{self.validator.config.proxy.proxy_client_url}/get-credentials",
        #         json={
        #             "postfix": (
        #                 f":{self.validator.config.proxy.port}/validator_proxy"
        #                 if self.validator.config.proxy.port
        #                 else ""
        #             ),
        #             "uid": self.validator.uid,
        #         },
        #     )
        # response.raise_for_status()
        # response = response.json()
        # message = response["message"]
        # signature = response["signature"]
        # signature = base64.b64decode(signature)
        
        ## 9/24/24 stub signature
        signature = "IS+hUytiJyVZkt3FvQPHvj+4RudYM0mUKEh+GXWQbAVQHgON2EzHnYk0xbgezS0Rq7HBbFyWKISB7AIoQzA/AA=="

        def verify_credentials(public_key_bytes):
            # public_key = Ed25519PublicKey.from_public_bytes(public_key_bytes)
            # try:
            #     public_key.verify(signature, message.encode("utf-8"))
            # except InvalidSignature:
            #     raise Exception("Invalid signature")
            ## 9/24/24 stub verification
            return True

        self.verify_credentials = verify_credentials

    def start_server(self):
        self.executor = ThreadPoolExecutor(max_workers=1)
        self.executor.submit(
            uvicorn.run, self.app, host="0.0.0.0", port=self.validator.config.proxy.port
        )

    # def authenticate_token(self, public_key_bytes):
    #     public_key_bytes = base64.b64decode(public_key_bytes)
    #     try:
    #         self.verify_credentials(public_key_bytes)
    #         bt.logging.info("Successfully authenticated token")
    #         return public_key_bytes
    #     except Exception as e:
    #         bt.logging.error(f"Exception occured in authenticating token: {e}")
    #         bt.logging.error(traceback.print_exc())
    #         raise HTTPException(
    #             status_code=401, detail="Error getting authentication token"
    #         )

    async def healthcheck(self, request: Request):
        # authorization: str = request.headers.get("authorization")

        # if not authorization:
        #     raise HTTPException(status_code=401, detail="Authorization header missing")

        # self.authenticate_token(authorization)
        ## 9/24/24 stub healthcheck
        return {'status': 'healthy'}

    async def get_metagraph(self, request: Request):
        # authorization: str = request.headers.get("authorization")

        # if not authorization:
        #     raise HTTPException(status_code=401, detail="Authorization header missing")

        # self.authenticate_token(authorization)


        metagraph = self.validator.metagraph
        return {
            'uids': [str(uid) for uid in metagraph.uids],
            'ranks': [float(r) for r in metagraph.R],
            'incentives': [float(i) for i in metagraph.I],
            'emissions': [float(e) for e in metagraph.E]
        }

    async def forward(self, request: Request):
        # authorization: str = request.headers.get("authorization")

        # if not authorization:
        #     raise HTTPException(status_code=401, detail="Authorization header missing")

        # self.authenticate_token(authorization)

        bt.logging.info("Received an organic request!")

        payload = await request.json()

        if "seed" not in payload:
            payload["seed"] = random.randint(0, 1e9)

        metagraph = self.validator.metagraph
        bt.logging.info(f"metagraph: {metagraph}")

        miner_uids = self.validator.last_responding_miner_uids
        if len(miner_uids) == 0:
            bt.logging.warning("[ORGANIC] No recent miner uids found, sampling random uids")
            miner_uids = get_random_uids(self.validator, k=self.validator.config.neuron.sample_size)

        bt.logging.info(f"[ORGANIC] Querying {len(miner_uids)} miners: {miner_uids}")
        for uid in miner_uids:
            bt.logging.info(f"[ORGANIC] {uid} axon: {metagraph.axons[uid]}")

        responses = await self.dendrite(
            # Send the query to selected miner axons in the network.
            axons=[metagraph.axons[uid] for uid in miner_uids],
            synapse=prepare_code_synapse(code=payload['code']),
            deserialize=True,
        )
        
        bt.logging.info(f"[ORGANIC] raw responses: {responses}")

        # return predictions from miners
<<<<<<< HEAD
        bt.logging.info(f"[ORGANIC] Checking predictions: {[(i, v.prediction, len(v.vulnerabilities) if v.vulnerabilities else 0) for i, v in enumerate(responses)]}")
        
        # Filter valid responses and keep track of their corresponding UIDs
        valid_responses = []
        for uid, response in zip(miner_uids, responses):
            if response is not None and isinstance(response, PredictionResponse):
                valid_responses.append((uid, response))
        
        bt.logging.info(f"[ORGANIC] Found {len(valid_responses)} valid responses")
        
        if valid_responses:
            vulnerabilities_by_miner = []

            # Process each valid response
            for uid, pred in valid_responses:
                vuln = None  # Initialize vuln here
                try:
                    bt.logging.info(f"[ORGANIC] uid: {uid}, pred: {pred}")
                    bt.logging.info(f"[ORGANIC] pred.vulnerabilities: {pred.vulnerabilities}") # Add this log

                    for vuln in pred.vulnerabilities:
                        parts = None
=======
        valid_pred_idx = np.array([i for i, v in enumerate(responses) if v.prediction])
        if len(valid_pred_idx) > 0:
            valid_preds = np.array(responses)[valid_pred_idx]

            if len(valid_preds) > 0:
                valid_pred_uids = np.array(miner_uids)[valid_pred_idx]
                vulnerabilities_by_miner = []
                predictions_by_miner = {}

                # Merge all vulnerabilities from all miners into a single list
                for uid, pred in zip(valid_pred_uids, valid_preds):
                    try:
                        bt.logging.info(f"[ORGANIC] uid: {uid}, pred: {pred}")
                        for vuln in pred.vulnerabilities:
                            parts = None
>>>>>>> 4c13edab
                        if isinstance(vuln, Vulnerability):
                            parts = vuln.model_dump()
                        elif isinstance(vuln, dict):
                            # Convert dict to Vulnerability object first
                            vuln_obj = Vulnerability.model_validate(vuln)
                            parts = vuln_obj.model_dump()
                        else:
<<<<<<< HEAD
                            bt.logging.error(f"[ORGANIC] Invalid vulnerability type: {type(vuln)}, value: {vuln} for UID: {uid}")
                            continue # Skip to the next vulnerability if type is invalid

                        if parts is None:
                            bt.logging.error(f"[ORGANIC] Failed to process vulnerability: {vuln} from miner {uid}")
                            continue

=======
                            raise ValueError(f"Invalid vulnerability type: {type(vuln)}, {vuln}")
>>>>>>> 4c13edab
                        bt.logging.info(f"[ORGANIC] vuln {vuln}, parts {parts}")
                        vulnerabilities_by_miner.append(
                            VulnerabilityByMiner(
                                miner_id=str(uid),  # Convert to string as required by the model
                                **parts
                            )
                        )
<<<<<<< HEAD
                except Exception as e:
                    bt.logging.error(f"Error processing uid: {uid}, vulnerability: {vuln}, error: {e}")
                    bt.logging.error(traceback.print_exc())
            
            data = {
                'uids': [int(uid) for uid, _ in valid_responses],
                'vulnerabilities': [v.model_dump() for v in vulnerabilities_by_miner],
                'predictions_from_miners': {str(uid): pred.model_dump() for uid, pred in valid_responses},
                'ranks': [float(self.validator.metagraph.R[uid]) for uid, _ in valid_responses],
                'incentives': [float(self.validator.metagraph.I[uid]) for uid, _ in valid_responses],
                'emissions': [float(self.validator.metagraph.E[uid]) for uid, _ in valid_responses],
                'num_summary': {
                    'miners_queried': len(miner_uids),
                    'miners_responded': len(responses),
                    'valid_responses': len(valid_responses),
                    'responses_with_vulnerabilities': len([(uid, pred) for uid, pred in valid_responses if pred.vulnerabilities]),
                    'vulnerabilities_found': len(vulnerabilities_by_miner)
                },
                'fqdn': socket.getfqdn()
            }

            self.proxy_counter.update(is_success=True)
            self.proxy_counter.save()

            bt.logging.info(f"[ORGANIC] request complete, response: {data}")

            # write data to database
            return data
=======
                        predictions_by_miner[uid] = pred
                    except Exception as e:
                        bt.logging.error(f"Error processing uid: {uid}, vulnerability: {vuln}, error: {e}")
                        bt.logging.error(traceback.print_exc())
                
                data = {
                    'uids': [int(uid) for uid in valid_pred_uids],
                    'vulnerabilities': [v.model_dump() for v in vulnerabilities_by_miner],
                    'predictions_from_miners': {str(uid): p.model_dump() for uid, p in predictions_by_miner.items()},
                    'ranks': [float(self.validator.metagraph.R[uid]) for uid in valid_pred_uids],
                    'incentives': [float(self.validator.metagraph.I[uid]) for uid in valid_pred_uids],
                    'emissions': [float(self.validator.metagraph.E[uid]) for uid in valid_pred_uids],
                    'fqdn': socket.getfqdn()
                }

                self.proxy_counter.update(is_success=True)
                self.proxy_counter.save()

                # write data to database
                return data
>>>>>>> 4c13edab

        self.proxy_counter.update(is_success=False)
        self.proxy_counter.save()
        return HTTPException(status_code=500, detail="No valid response received")

    async def get_self(self):
        return self<|MERGE_RESOLUTION|>--- conflicted
+++ resolved
@@ -175,7 +175,6 @@
         bt.logging.info(f"[ORGANIC] raw responses: {responses}")
 
         # return predictions from miners
-<<<<<<< HEAD
         bt.logging.info(f"[ORGANIC] Checking predictions: {[(i, v.prediction, len(v.vulnerabilities) if v.vulnerabilities else 0) for i, v in enumerate(responses)]}")
         
         # Filter valid responses and keep track of their corresponding UIDs
@@ -193,28 +192,11 @@
             for uid, pred in valid_responses:
                 vuln = None  # Initialize vuln here
                 try:
-                    bt.logging.info(f"[ORGANIC] uid: {uid}, pred: {pred}")
-                    bt.logging.info(f"[ORGANIC] pred.vulnerabilities: {pred.vulnerabilities}") # Add this log
+                    # bt.logging.info(f"[ORGANIC] uid: {uid}, pred: {pred}")
+                    # bt.logging.info(f"[ORGANIC] pred.vulnerabilities: {pred.vulnerabilities}") # Add this log
 
                     for vuln in pred.vulnerabilities:
                         parts = None
-=======
-        valid_pred_idx = np.array([i for i, v in enumerate(responses) if v.prediction])
-        if len(valid_pred_idx) > 0:
-            valid_preds = np.array(responses)[valid_pred_idx]
-
-            if len(valid_preds) > 0:
-                valid_pred_uids = np.array(miner_uids)[valid_pred_idx]
-                vulnerabilities_by_miner = []
-                predictions_by_miner = {}
-
-                # Merge all vulnerabilities from all miners into a single list
-                for uid, pred in zip(valid_pred_uids, valid_preds):
-                    try:
-                        bt.logging.info(f"[ORGANIC] uid: {uid}, pred: {pred}")
-                        for vuln in pred.vulnerabilities:
-                            parts = None
->>>>>>> 4c13edab
                         if isinstance(vuln, Vulnerability):
                             parts = vuln.model_dump()
                         elif isinstance(vuln, dict):
@@ -222,7 +204,6 @@
                             vuln_obj = Vulnerability.model_validate(vuln)
                             parts = vuln_obj.model_dump()
                         else:
-<<<<<<< HEAD
                             bt.logging.error(f"[ORGANIC] Invalid vulnerability type: {type(vuln)}, value: {vuln} for UID: {uid}")
                             continue # Skip to the next vulnerability if type is invalid
 
@@ -230,9 +211,6 @@
                             bt.logging.error(f"[ORGANIC] Failed to process vulnerability: {vuln} from miner {uid}")
                             continue
 
-=======
-                            raise ValueError(f"Invalid vulnerability type: {type(vuln)}, {vuln}")
->>>>>>> 4c13edab
                         bt.logging.info(f"[ORGANIC] vuln {vuln}, parts {parts}")
                         vulnerabilities_by_miner.append(
                             VulnerabilityByMiner(
@@ -240,7 +218,6 @@
                                 **parts
                             )
                         )
-<<<<<<< HEAD
                 except Exception as e:
                     bt.logging.error(f"Error processing uid: {uid}, vulnerability: {vuln}, error: {e}")
                     bt.logging.error(traceback.print_exc())
@@ -269,28 +246,6 @@
 
             # write data to database
             return data
-=======
-                        predictions_by_miner[uid] = pred
-                    except Exception as e:
-                        bt.logging.error(f"Error processing uid: {uid}, vulnerability: {vuln}, error: {e}")
-                        bt.logging.error(traceback.print_exc())
-                
-                data = {
-                    'uids': [int(uid) for uid in valid_pred_uids],
-                    'vulnerabilities': [v.model_dump() for v in vulnerabilities_by_miner],
-                    'predictions_from_miners': {str(uid): p.model_dump() for uid, p in predictions_by_miner.items()},
-                    'ranks': [float(self.validator.metagraph.R[uid]) for uid in valid_pred_uids],
-                    'incentives': [float(self.validator.metagraph.I[uid]) for uid in valid_pred_uids],
-                    'emissions': [float(self.validator.metagraph.E[uid]) for uid in valid_pred_uids],
-                    'fqdn': socket.getfqdn()
-                }
-
-                self.proxy_counter.update(is_success=True)
-                self.proxy_counter.save()
-
-                # write data to database
-                return data
->>>>>>> 4c13edab
 
         self.proxy_counter.update(is_success=False)
         self.proxy_counter.save()
